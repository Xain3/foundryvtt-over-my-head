--- conflicted
+++ resolved
@@ -7,24 +7,13 @@
 import constants from "@/constants/constants";
 import { resolvePath } from "./resolvePath.js";
 
-<<<<<<< HEAD
-const MODULES_LOCATION = constants.defaultFoundryModulesLocation || 'game.modules';
-
-=======
->>>>>>> 7b5a2fae
 /**
  * Retrieves a module by name from the global modules collection.
  *
  * @param {string} moduleName - The name of the module to retrieve
  * @param {object} [globalNamespace=globalThis] - The global namespace object to search in
-<<<<<<< HEAD
- * @returns {*} The requested module object
- * @throws {TypeError} When moduleName is not a string or globalNamespace is not an object
- * @throws {Error} When the module is not found or the modules collection is invalid
-=======
  * @returns {*} The requested module object or null if not found
  * @throws {TypeError} When moduleName is not a string or globalNamespace is not an object
->>>>>>> 7b5a2fae
  */
 export const getModule = (moduleName, globalNamespace = globalThis) => {
   if (typeof moduleName !== 'string') {

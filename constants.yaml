--- conflicted
+++ resolved
@@ -82,53 +82,6 @@
     data: 'object'
     settings: 'object'
     timestamp: 'number'
-<<<<<<< HEAD
-
-  # How to structure the context object
-  remote:
-    defaults:
-      rootIdentifier: "module" # The default identifier for the root object of the context.
-      defaultPathFromRoot: "context" # The default path of the context relative to the root object.
-    rootMap:
-      window: "globalNamespace.window"
-      document: "globalNamespace.document"
-      game: "globalNamespace.game"
-      user: "globalNamespace.game?.user"
-      world: "globalNamespace.game?.world"
-      canvas: "globalNamespace.canvas"
-      ui: "globalNamespace.ui"
-      local: "globalNamespace.localStorage"
-      session: "globalNamespace.sessionStorage"
-      module: "module"
-      invalid: null
-
-  sync:
-    # Default synchronization configuration
-    defaults:
-      autoSync: true
-      pullBeforeGet: true
-      pushAfterSet: true
-      syncStrategy: "mergeNewerWins"
-      syncThrottleMs: 1000
-      deepSync: true
-      compareBy: "modifiedAt"
-
-    # Available sync strategies
-    strategies:
-      - "mergeNewerWins"
-      - "mergeOlderWins"
-      - "overwriteLocal"
-      - "overwriteRemote"
-      - "manual"
-
-    # Available comparison methods
-    comparisonMethods:
-      - "modifiedAt"
-      - "createdAt"
-      - "version"
-      - "hash"
-=======
->>>>>>> 034bb0d0
 
 # Constants relative to placeables
 placeables:

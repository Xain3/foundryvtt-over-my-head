--- conflicted
+++ resolved
@@ -24,29 +24,29 @@
     beforeEach(() => {
         mockConfig = new MockConfig();
         mockContext = {};
-        
+
         mockLogger = {
             warn: jest.fn(),
             log: jest.fn(),
             error: jest.fn(),
             debug: jest.fn()
         };
-        
+
         mockUtils = {
             logger: mockLogger
         };
-        
+
         mockPlaceableGetter = {
             getPosition: jest.fn(),
             getElevation: jest.fn()
         };
-        
+
         mockPositionChecker = {
             check: jest.fn()
         };
-        
+
     PositionChecker.mockImplementation(() => mockPositionChecker);
-        
+
         placeableChecker = new PlaceableChecker(mockConfig, mockContext, mockUtils, mockPlaceableGetter);
         placeableChecker.logger = mockLogger;
     });
@@ -64,9 +64,9 @@
             const targetUse = 'center';
             const referenceUse = 'rectangle';
             const checkType = CHECK_TYPES.UNDER;
-            
+
             mockPositionChecker.check.mockReturnValue(true);
-            
+
             const result = placeableChecker.checkPosition(
                 targetPosition,
                 targetElevation,
@@ -76,7 +76,7 @@
                 referenceUse,
                 checkType
             );
-            
+
             expect(mockPositionChecker.check).toHaveBeenCalledWith(
                 targetPosition,
                 targetElevation,
@@ -96,7 +96,7 @@
             const result = placeableChecker.isSelected(placeable);
             expect(result).toBe(true);
         });
-        
+
         it('should return false if placeable is not controlled', () => {
             const placeable = { controlled: false };
             const result = placeableChecker.isSelected(placeable);
@@ -112,21 +112,21 @@
             const referenceManager = { id: 'referenceManager' };
             const targetUse = 'center';
             const referenceUse = 'rectangle';
-            
+
             mockPlaceableGetter.getPosition.mockImplementation((obj) => {
                 if (obj.id === 'target') return { x: 10, y: 20 };
                 if (obj.id === 'reference') return { x: 15, y: 25 };
                 return null;
             });
-            
+
             mockPlaceableGetter.getElevation.mockImplementation((obj) => {
                 if (obj.id === 'target') return 5;
                 if (obj.id === 'reference') return 10;
                 return null;
             });
-            
+
             mockPositionChecker.check.mockReturnValue(true);
-            
+
             const result = placeableChecker.isUnder(
                 target,
                 reference,
@@ -135,7 +135,7 @@
                 targetUse,
                 referenceUse
             );
-            
+
             expect(mockPlaceableGetter.getPosition).toHaveBeenCalledWith(target, targetManager, targetUse);
             expect(mockPlaceableGetter.getPosition).toHaveBeenCalledWith(reference, referenceManager, referenceUse);
             expect(mockPlaceableGetter.getElevation).toHaveBeenCalledWith(target, targetManager);
@@ -151,114 +151,93 @@
             );
             expect(result).toBe(true);
         });
-        
+
         it('should return false when any position or elevation is invalid', () => {
             const target = { id: 'target' };
             const reference = { id: 'reference' };
             const targetManager = { id: 'targetManager' };
             const referenceManager = { id: 'referenceManager' };
-            
+
             mockPlaceableGetter.getPosition.mockReturnValue(null);
             mockPlaceableGetter.getElevation.mockReturnValue(5);
-            
+
             const result = placeableChecker.isUnder(
                 target,
                 reference,
                 targetManager,
                 referenceManager
             );
-            
+
             expect(mockLogger.warn).toHaveBeenCalledWith('Invalid target or reference');
             expect(result).toBe(false);
         });
-        
+
         it('should treat elevation 0 as valid', () => {
             const target = { id: 'target' };
             const reference = { id: 'reference' };
             const targetManager = { id: 'targetManager' };
             const referenceManager = { id: 'referenceManager' };
-            
+
             mockPlaceableGetter.getPosition.mockImplementation((obj) => {
                 if (obj.id === 'target') return { x: 10, y: 20 };
                 if (obj.id === 'reference') return { x: 15, y: 25 };
                 return null;
             });
-            
+
             mockPlaceableGetter.getElevation.mockImplementation((obj) => {
                 if (obj.id === 'target') return 0; // Elevation 0 should be valid
                 if (obj.id === 'reference') return 10;
                 return null;
             });
-            
+
             mockPositionChecker.check.mockReturnValue(true);
-            
+
             const result = placeableChecker.isUnder(
                 target,
                 reference,
                 targetManager,
                 referenceManager
             );
-            
+
             expect(mockLogger.warn).not.toHaveBeenCalled();
             expect(mockPositionChecker.check).toHaveBeenCalled();
             expect(result).toBe(true);
         });
-        
+
         it('should log debug message if debug mode is enabled', () => {
             const target = { id: 'target' };
             const reference = { id: 'reference' };
             const targetManager = { id: 'targetManager' };
             const referenceManager = { id: 'referenceManager' };
-            
+
             mockPlaceableGetter.getPosition.mockReturnValue({ x: 10, y: 20 });
             mockPlaceableGetter.getElevation.mockReturnValue(5);
-            
-<<<<<<< HEAD
+
             // Enable debug mode via config
             placeableChecker.debugEnabled = true;
-=======
-            // Mock the debug mode check in utils.logger
-            const mockLoggerWithDebug = {
-                ...mockLogger,
-                isDebugMode: jest.fn().mockReturnValue(true)
-            };
-            
-            placeableChecker.utils = {
-                logger: mockLoggerWithDebug
-            };
->>>>>>> 970cef11
-            
+
             placeableChecker.isUnder(
                 target,
                 reference,
                 targetManager,
                 referenceManager
             );
-            
-<<<<<<< HEAD
+
             expect(mockLogger.log).toHaveBeenCalledWith(`Checking if target ${target} is under reference ${reference}`);
-=======
-            expect(mockLoggerWithDebug.isDebugMode).toHaveBeenCalled();
-            expect(mockLoggerWithDebug.log).toHaveBeenCalledWith(`Checking if target ${target} is under reference ${reference}`);
->>>>>>> 970cef11
         });
     });
 
     describe('isOver', () => {
-<<<<<<< HEAD
         it('should call isUnder with the checkType from CHECK_TYPES.OVER', () => {
-=======
-        it('should call isUnder with the checkType "over"', () => {
->>>>>>> 970cef11
             const target = { id: 'target' };
             const reference = { id: 'reference' };
             const targetManager = { id: 'targetManager' };
             const referenceManager = { id: 'referenceManager' };
             const targetUse = 'center';
             const referenceUse = 'rectangle';
-            
+
             jest.spyOn(placeableChecker, 'isUnder').mockReturnValue(true);
-            
+
             const result = placeableChecker.isOver(
                 target,
                 reference,
@@ -267,7 +246,7 @@
                 targetUse,
                 referenceUse
             );
-            
+
             expect(placeableChecker.isUnder).toHaveBeenCalledWith(
                 target,
                 reference,
@@ -276,6 +255,7 @@
                 targetUse,
                 referenceUse,
                 CHECK_TYPES.OVER
+                CHECK_TYPES.OVER
             );
             expect(result).toBe(true);
         });

--- conflicted
+++ resolved
@@ -8,11 +8,7 @@
 
 import Handler from '../../baseClasses/handler.js';
 import PositionChecker from './positionChecker.js';
-<<<<<<< HEAD
-import { CHECK_TYPES, POSITION_USES } from './positionChecker.fallbacks.js';
-=======
 import { CHECK_TYPES } from './positionChecker.fallbacks.js';
->>>>>>> 970cef11
 
 /**
  * @class PlaceableChecker
@@ -46,7 +42,7 @@
         const pcCfg = (config && config.constants && config.constants.positionChecker) || {};
         this.CHECK_TYPES = Object.freeze({ ...CHECK_TYPES, ...(pcCfg.checkTypes || {}) });
         this.POSITION_USES = Object.freeze({ ...POSITION_USES, ...(pcCfg.positionUses || {}) });
-        
+
         // Set up debug flag from config
         this.debugEnabled = (config && config.constants && config.constants.debug) || false;
     }
@@ -101,13 +97,8 @@
      * @param {string} [checkType] - The type of check to perform. Defaults to UNDER from config or fallback.
      * @returns {boolean} True if the target is under the reference, else false.
      */
-<<<<<<< HEAD
-    isUnder(target, reference, targetManager, referenceManager, targetUse = this.POSITION_USES.CENTER, referenceUse = this.POSITION_USES.RECTANGLE, checkType = this.CHECK_TYPES.UNDER) {
-        if (this.debugEnabled) this.logger.log(`Checking if target ${target} is under reference ${reference}`);
-=======
     isUnder(target, reference, targetManager, referenceManager, targetUse = 'center', referenceUse = 'rectangle', checkType = 'under') {
         if (this.utils?.logger?.isDebugMode?.()) this.utils.logger.log(`Checking if target ${target} is under reference ${reference}`);
->>>>>>> 970cef11
         // position of the target
         let targetPosition = this.getter.getPosition(target, targetManager, targetUse);
         let targetElevation = this.getter.getElevation(target, targetManager);
@@ -137,20 +128,11 @@
      * @param {Object} reference - The reference placeable.
      * @param {Object} targetManager - The manager of the target placeable.
      * @param {Object} referenceManager - The manager of the reference placeable.
-<<<<<<< HEAD
-     * @param {string} [targetUse] - The use case for the target position. Defaults to CENTER from config or fallback.
-     * @param {string} [referenceUse] - The use case for the reference position. Defaults to RECTANGLE from config or fallback.
-     * @param {string} [checkType] - The type of check to perform. Defaults to OVER from config or fallback.
-     * @returns {boolean} True if the target is over the reference, else false.
-     */
-    isOver(target, reference, targetManager, referenceManager, targetUse = this.POSITION_USES.CENTER, referenceUse = this.POSITION_USES.RECTANGLE, checkType = this.CHECK_TYPES.OVER) {
-=======
      * @param {string} [targetUse='center'] - The use case for the target position.
      * @param {string} [referenceUse='rectangle'] - The use case for the reference position.
      * @param {string} [checkType='over'] - The type of check to perform.
      */
     isOver(target, reference, targetManager, referenceManager, targetUse = 'center', referenceUse = 'rectangle', checkType = CHECK_TYPES.OVER) {
->>>>>>> 970cef11
         return this.isUnder(target, reference, targetManager, referenceManager, targetUse, referenceUse, checkType);
     }
 }

/**
 * @file settingsRegistrar.unit.test.mjs
 * @description Unit tests for the SettingsRegistrar class for registering Foundry VTT settings.
 * @path src/handlers/settingsHelpers/settingsRegistrar.unit.test.mjs
 */

import { describe, it, expect, vi, beforeEach, afterEach, beforeAll, afterAll } from 'vitest';

<<<<<<< HEAD
// Mock dependencies that use problematic aliases
vi.mock('@/baseClasses/handler', () => ({
  default: class MockHandler {
    constructor(config, utils, context) {
      this.config = config;
      this.utils = utils;
      this.context = context;
    }
  }
}));

// Vitest Mocks
vi.mock('./flagEvaluator.mjs');

import SettingsRegistrar from './settingsRegistrar.mjs';
import MockSettings from '../../../tests/mocks/MockSettings.mjs';
import FlagEvaluator from './flagEvaluator.mjs';

=======
// Mock modules with problematic imports first
vi.mock('@/baseClasses/handler', () => ({
  default: class MockHandler {
    constructor(config, utils) {
      this.config = config;
      this.utils = utils;
    }
  }
}));

vi.mock('./flagEvaluator.mjs', () => ({
  default: {
    evaluate: vi.fn(),
    checkConditions: vi.fn()
  }
}));

import SettingsRegistrar from './settingsRegistrar.mjs';
import MockSettings from '../../../tests/mocks/MockSettings.mjs';
import FlagEvaluator from './flagEvaluator.mjs';

>>>>>>> 61333581
describe('SettingsRegistrar', () => {
  let registrar;
  let mockConfig;
  let mockContext;
  let mockUtils;
  let mockGameSettings;

  beforeEach(() => {
    // Setup mock config
    mockConfig = {
      manifest: {
        id: 'test-module'
      }
    };

    // Setup mock context
    mockContext = {};

    // Setup mock utils
    mockUtils = {
      formatError: vi.fn((message) => `Formatted: ${message}`),
      logWarning: vi.fn()
    };

    // Setup mock game settings
    mockGameSettings = new MockSettings();

    // Mock globalThis.game
    globalThis.game = {
      settings: mockGameSettings
    };

    // Setup FlagEvaluator mock to return true by default (existing tests expect settings to register)
    FlagEvaluator.shouldShow = vi.fn().mockReturnValue(true);
  });

  afterEach(() => {
    // Clean up global mocks
    delete globalThis.game;
    vi.clearAllMocks();
  });

  describe('Constructor', () => {
    it('should create registrar with provided namespace', () => {
      registrar = new SettingsRegistrar(mockConfig, mockContext, mockUtils, 'custom-namespace');

      expect(registrar.namespace).toBe('custom-namespace');
    });

    it('should create registrar with namespace from config manifest id', () => {
      registrar = new SettingsRegistrar(mockConfig, mockContext, mockUtils);

      expect(registrar.namespace).toBe('test-module');
    });

    it('should create registrar with namespace when no explicit namespace provided', () => {
      registrar = new SettingsRegistrar(mockConfig, mockContext, mockUtils, null);

      expect(registrar.namespace).toBe('test-module');
    });

    it('should throw error when config manifest id is missing', () => {
      const invalidConfig = { manifest: {} };

      expect(() => {
        new SettingsRegistrar(invalidConfig, mockContext, mockUtils);
      }).toThrow('Invalid configuration: missing manifest ID');
    });

    it('should throw error when config is missing', () => {
      expect(() => {
        new SettingsRegistrar(null, mockContext, mockUtils);
      }).toThrow('Invalid configuration: missing manifest ID');
    });

    it('should throw error when config manifest is missing', () => {
      const invalidConfig = {};

      expect(() => {
        new SettingsRegistrar(invalidConfig, mockContext, mockUtils);
      }).toThrow('Invalid configuration: missing manifest ID');
    });
  });

  describe('registerSetting', () => {
    beforeEach(() => {
      registrar = new SettingsRegistrar(mockConfig, mockContext, mockUtils);
    });

    describe('Input Validation', () => {
      it('should fail when setting is null', () => {
        const result = registrar.registerSetting(null);

        expect(result.success).toBe(false);
        expect(result.message).toContain('Failed to register Unknown Setting: Invalid setting format');
      });

      it('should fail when setting is undefined', () => {
        const result = registrar.registerSetting(undefined);

        expect(result.success).toBe(false);
        expect(result.message).toContain('Failed to register Unknown Setting: Invalid setting format');
      });

      it('should fail when setting is not an object', () => {
        const result = registrar.registerSetting('invalid');

        expect(result.success).toBe(false);
        expect(result.message).toContain('Failed to register Unknown Setting: Invalid setting format');
      });

      it('should fail when setting is missing key', () => {
        const setting = { config: { name: 'Test' } };
        const result = registrar.registerSetting(setting);

        expect(result.success).toBe(false);
        expect(result.message).toContain('Failed to register Unknown Setting: Missing key or config');
      });

      it('should fail when setting is missing config', () => {
        const setting = { key: 'testKey' };
        const result = registrar.registerSetting(setting);

        expect(result.success).toBe(false);
        expect(result.message).toContain('Failed to register testKey: Missing key or config');
      });

      it('should fail when game is not available', () => {
        delete globalThis.game;
        const setting = { key: 'testKey', config: { name: 'Test' } };
        const result = registrar.registerSetting(setting);

        expect(result.success).toBe(false);
        expect(result.message).toContain('Failed to register testKey: Game settings not ready');
      });

      it('should fail when game.settings is not available', () => {
        globalThis.game = {};
        const setting = { key: 'testKey', config: { name: 'Test' } };
        const result = registrar.registerSetting(setting);

        expect(result.success).toBe(false);
        expect(result.message).toContain('Failed to register testKey: Game settings not ready');
      });
    });

    describe('Successful Cases', () => {
      it('should register valid setting successfully', () => {
        const setting = {
          key: 'testSetting',
          config: {
            name: 'Test Setting',
            scope: 'world',
            config: true,
            type: String,
            default: 'defaultValue'
          }
        };

        const result = registrar.registerSetting(setting);

        expect(result.success).toBe(true);
        expect(result.message).toBe('Setting testSetting registered successfully.');
        expect(mockGameSettings.get('test-module', 'testSetting')).toBe('defaultValue');
      });

      it('should register setting with different data types', () => {
        const booleanSetting = {
          key: 'booleanSetting',
          config: { type: Boolean, default: true }
        };
        const numberSetting = {
          key: 'numberSetting',
          config: { type: Number, default: 42 }
        };
        const objectSetting = {
          key: 'objectSetting',
          config: { type: Object, default: { key: 'value' } }
        };

        const boolResult = registrar.registerSetting(booleanSetting);
        const numberResult = registrar.registerSetting(numberSetting);
        const objectResult = registrar.registerSetting(objectSetting);

        expect(boolResult.success).toBe(true);
        expect(numberResult.success).toBe(true);
        expect(objectResult.success).toBe(true);

        expect(mockGameSettings.get('test-module', 'booleanSetting')).toBe(true);
        expect(mockGameSettings.get('test-module', 'numberSetting')).toBe(42);
        expect(mockGameSettings.get('test-module', 'objectSetting')).toEqual({ key: 'value' });
      });

      it('should register setting with custom namespace', () => {
        registrar = new SettingsRegistrar(mockConfig, mockContext, mockUtils, 'custom-module');
        const setting = {
          key: 'customSetting',
          config: { name: 'Custom Setting', default: 'customValue' }
        };

        const result = registrar.registerSetting(setting);

        expect(result.success).toBe(true);
        expect(mockGameSettings.get('custom-module', 'customSetting')).toBe('customValue');
      });
    });

    describe('Error Cases', () => {
      it('should handle registration errors gracefully', () => {
        // Mock register to throw an error
        mockGameSettings.register = vi.fn(() => {
          throw new Error('Registration failed');
        });

        const setting = {
          key: 'failingSetting',
          config: { name: 'Failing Setting' }
        };

        const result = registrar.registerSetting(setting);

        expect(result.success).toBe(false);
        expect(result.message).toBe('Failed to register failingSetting: Registration failed');
      });

      it('should handle complex registration errors', () => {
        mockGameSettings.register = vi.fn(() => {
          throw new Error('Duplicate setting key');
        });

        const setting = {
          key: 'duplicateSetting',
          config: { name: 'Duplicate Setting' }
        };

        const result = registrar.registerSetting(setting);

        expect(result.success).toBe(false);
        expect(result.message).toContain('Failed to register duplicateSetting: Duplicate setting key');
      });
    });

    describe('Edge Cases', () => {
      it('should handle empty string key', () => {
        const setting = {
          key: '',
          config: { name: 'Empty Key Setting' }
        };

        const result = registrar.registerSetting(setting);

        expect(result.success).toBe(false);
        expect(result.message).toContain('Failed to register Unknown Setting: Missing key or config');
        expect(mockUtils.logWarning).toHaveBeenCalledWith('Invalid setting object provided, using default name.');
      });

      it('should handle empty config object', () => {
        const setting = {
          key: 'emptySetting',
          config: {}
        };

        const result = registrar.registerSetting(setting);

        expect(result.success).toBe(true);
        expect(mockGameSettings.get('test-module', 'emptySetting')).toBeUndefined();
      });

      it('should handle setting with special characters in key', () => {
        const setting = {
          key: 'special-setting_123',
          config: { name: 'Special Setting', default: 'value' }
        };

        const result = registrar.registerSetting(setting);

        expect(result.success).toBe(true);
        expect(mockGameSettings.get('test-module', 'special-setting_123')).toBe('value');
      });
    });
  });

  describe('register', () => {
    beforeEach(() => {
      registrar = new SettingsRegistrar(mockConfig, mockContext, mockUtils);
    });

    describe('Input Validation', () => {
      it('should throw error for null settings', () => {
        expect(() => {
          registrar.register(null);
        }).toThrow('Formatted: Settings cannot be registered: invalid format');
        expect(mockUtils.formatError).toHaveBeenCalledWith('Settings cannot be registered: invalid format');
      });

      it('should throw error for undefined settings', () => {
        expect(() => {
          registrar.register(undefined);
        }).toThrow('Formatted: Settings cannot be registered: invalid format');
      });

      it('should throw error for non-object settings', () => {
        expect(() => {
          registrar.register('invalid');
        }).toThrow('Formatted: Settings cannot be registered: invalid format');
      });

      it('should throw error for primitive values', () => {
        expect(() => {
          registrar.register(123);
        }).toThrow('Formatted: Settings cannot be registered: invalid format');

        expect(() => {
          registrar.register(true);
        }).toThrow('Formatted: Settings cannot be registered: invalid format');
      });
    });

    describe('Array Input', () => {
      it('should register array of valid settings', () => {
        const settings = [
          { key: 'setting1', config: { name: 'Setting 1', default: 'value1' } },
          { key: 'setting2', config: { name: 'Setting 2', default: 'value2' } },
          { key: 'setting3', config: { name: 'Setting 3', default: 'value3' } }
        ];

        const result = registrar.register(settings);

        expect(result.success).toBe(true);
        expect(result.counter).toBe(3);
        expect(result.successCounter).toBe(3);
        expect(result.errorMessages).toHaveLength(0);
        expect(result.message).toBe('Registered 3 out of 3 settings successfully.');

        expect(mockGameSettings.get('test-module', 'setting1')).toBe('value1');
        expect(mockGameSettings.get('test-module', 'setting2')).toBe('value2');
        expect(mockGameSettings.get('test-module', 'setting3')).toBe('value3');
      });

      it('should handle mixed valid and invalid settings in array', () => {
        const settings = [
          { key: 'validSetting', config: { name: 'Valid Setting', default: 'valid' } },
          { key: 'invalidSetting' }, // missing config
          { config: { name: 'Missing Key' } }, // missing key
          { key: 'anotherValid', config: { name: 'Another Valid', default: 'valid2' } }
        ];

        const result = registrar.register(settings);

        expect(result.success).toBe(true);
        expect(result.counter).toBe(4);
        expect(result.successCounter).toBe(2);
        expect(result.errorMessages).toHaveLength(2);
        expect(result.message).toContain('Registered 2 out of 4 settings successfully.');
        expect(result.message).toContain('Errors:');

        expect(mockGameSettings.get('test-module', 'validSetting')).toBe('valid');
        expect(mockGameSettings.get('test-module', 'anotherValid')).toBe('valid2');
      });

      it('should handle empty array', () => {
        const result = registrar.register([]);

        expect(result.success).toBe(false);
        expect(result.counter).toBe(0);
        expect(result.successCounter).toBe(0);
        expect(result.errorMessages).toHaveLength(0);
        expect(result.message).toBe('Registered 0 out of 0 settings successfully.');
      });

      it('should handle array with all invalid settings', () => {
        const settings = [
          { key: 'invalid1' }, // missing config
          { config: { name: 'Invalid 2' } }, // missing key
          null, // invalid format
          'invalid' // invalid format
        ];

        const result = registrar.register(settings);

        expect(result.success).toBe(false);
        expect(result.counter).toBe(4);
        expect(result.successCounter).toBe(0);
        expect(result.errorMessages).toHaveLength(4);
        expect(result.message).toContain('Registered 0 out of 4 settings successfully.');
      });
    });

    describe('Object Input', () => {
      it('should register object with valid settings', () => {
        const settings = {
          setting1: { key: 'setting1', config: { name: 'Setting 1', default: 'value1' } },
          setting2: { key: 'setting2', config: { name: 'Setting 2', default: 'value2' } },
          setting3: { key: 'setting3', config: { name: 'Setting 3', default: 'value3' } }
        };

        const result = registrar.register(settings);

        expect(result.success).toBe(true);
        expect(result.counter).toBe(3);
        expect(result.successCounter).toBe(3);
        expect(result.errorMessages).toHaveLength(0);
        expect(result.message).toBe('Registered 3 out of 3 settings successfully.');

        expect(mockGameSettings.get('test-module', 'setting1')).toBe('value1');
        expect(mockGameSettings.get('test-module', 'setting2')).toBe('value2');
        expect(mockGameSettings.get('test-module', 'setting3')).toBe('value3');
      });

      it('should handle mixed valid and invalid settings in object', () => {
        const settings = {
          valid1: { key: 'validSetting', config: { name: 'Valid Setting', default: 'valid' } },
          invalid1: { key: 'invalidSetting' }, // missing config
          invalid2: { config: { name: 'Missing Key' } }, // missing key
          valid2: { key: 'anotherValid', config: { name: 'Another Valid', default: 'valid2' } }
        };

        const result = registrar.register(settings);

        expect(result.success).toBe(true);
        expect(result.counter).toBe(4);
        expect(result.successCounter).toBe(2);
        expect(result.errorMessages).toHaveLength(2);
        expect(result.message).toContain('Registered 2 out of 4 settings successfully.');
        expect(result.message).toContain('Errors:');

        expect(mockGameSettings.get('test-module', 'validSetting')).toBe('valid');
        expect(mockGameSettings.get('test-module', 'anotherValid')).toBe('valid2');
      });

      it('should handle empty object', () => {
        const result = registrar.register({});

        expect(result.success).toBe(false);
        expect(result.counter).toBe(0);
        expect(result.successCounter).toBe(0);
        expect(result.errorMessages).toHaveLength(0);
        expect(result.message).toBe('Registered 0 out of 0 settings successfully.');
      });

      it('should handle object with all invalid settings', () => {
        const settings = {
          invalid1: { key: 'invalid1' }, // missing config
          invalid2: { config: { name: 'Invalid 2' } }, // missing key
          invalid3: null, // invalid format
          invalid4: 'invalid' // invalid format
        };

        const result = registrar.register(settings);

        expect(result.success).toBe(false);
        expect(result.counter).toBe(4);
        expect(result.successCounter).toBe(0);
        expect(result.errorMessages).toHaveLength(4);
        expect(result.message).toContain('Registered 0 out of 4 settings successfully.');
      });
    });

    describe('Error Handling', () => {
      it('should handle registration errors during batch registration', () => {
        let callCount = 0;
        mockGameSettings.register = vi.fn(() => {
          callCount++;
          if (callCount === 2) {
            throw new Error('Second registration failed');
          }
        });

        const settings = [
          { key: 'setting1', config: { name: 'Setting 1' } },
          { key: 'setting2', config: { name: 'Setting 2' } },
          { key: 'setting3', config: { name: 'Setting 3' } }
        ];

        const result = registrar.register(settings);

        expect(result.success).toBe(true);
        expect(result.counter).toBe(3);
        expect(result.successCounter).toBe(2);
        expect(result.errorMessages).toHaveLength(1);
        expect(result.errorMessages[0]).toContain('Failed to register setting2: Second registration failed');
      });

      it('should handle game not ready during batch registration', () => {
        delete globalThis.game;

        const settings = [
          { key: 'setting1', config: { name: 'Setting 1' } },
          { key: 'setting2', config: { name: 'Setting 2' } }
        ];

        const result = registrar.register(settings);

        expect(result.success).toBe(false);
        expect(result.counter).toBe(2);
        expect(result.successCounter).toBe(0);
        expect(result.errorMessages).toHaveLength(2);
        expect(result.errorMessages[0]).toContain('Game settings not ready');
        expect(result.errorMessages[1]).toContain('Game settings not ready');
      });
    });

    describe('Constants Integration', () => {
      it('should work with typical module settings structure', () => {
        const moduleSettings = {
          enabled: {
            key: 'enabled',
            config: {
              name: 'Enable Module',
              hint: 'Enables the module functionality',
              scope: 'world',
              config: true,
              type: Boolean,
              default: true
            }
          },
          displayMode: {
            key: 'displayMode',
            config: {
              name: 'Display Mode',
              hint: 'How to display information',
              scope: 'client',
              config: true,
              type: String,
              choices: { tooltip: 'Tooltip', panel: 'Side Panel' },
              default: 'tooltip'
            }
          },
          debug: {
            key: 'debug',
            config: {
              name: 'Debug Mode',
              hint: 'Enable debug logging',
              scope: 'world',
              config: false,
              type: Boolean,
              default: false
            }
          }
        };

        const result = registrar.register(moduleSettings);

        expect(result.success).toBe(true);
        expect(result.counter).toBe(3);
        expect(result.successCounter).toBe(3);
        expect(result.errorMessages).toHaveLength(0);

        expect(mockGameSettings.get('test-module', 'enabled')).toBe(true);
        expect(mockGameSettings.get('test-module', 'displayMode')).toBe('tooltip');
        expect(mockGameSettings.get('test-module', 'debug')).toBe(false);
      });
    });

    describe('Alternative Constants Configuration', () => {
      it('should work with different namespace configurations', () => {
        // Test with different module ID
        const altConfig = { manifest: { id: 'different-module' } };
        const altRegistrar = new SettingsRegistrar(altConfig, mockContext, mockUtils);

        const settings = [
          { key: 'altSetting', config: { name: 'Alt Setting', default: 'altValue' } }
        ];

        const result = altRegistrar.register(settings);

        expect(result.success).toBe(true);
        expect(mockGameSettings.get('different-module', 'altSetting')).toBe('altValue');
      });

      it('should work with custom namespace override', () => {
        const customRegistrar = new SettingsRegistrar(mockConfig, mockContext, mockUtils, 'override-namespace');

        const settings = [
          { key: 'overrideSetting', config: { name: 'Override Setting', default: 'overrideValue' } }
        ];

        const result = customRegistrar.register(settings);

        expect(result.success).toBe(true);
        expect(mockGameSettings.get('override-namespace', 'overrideSetting')).toBe('overrideValue');
      });
    });

    describe('Real-world Scenarios', () => {
      it('should handle Over My Head module settings registration', () => {
        const overMyHeadSettings = {
          enabled: {
            key: 'enabled',
            config: {
              name: 'Enable Over My Head',
              hint: 'Enables the Over My Head module functionality',
              scope: 'world',
              config: true,
              type: Boolean,
              default: true
            }
          },
          occlusionMode: {
            key: 'occlusionMode',
            config: {
              name: 'Occlusion Mode',
              hint: 'How to handle token occlusion',
              scope: 'world',
              config: true,
              type: String,
              choices: {
                none: 'No Occlusion',
                partial: 'Partial Occlusion',
                full: 'Full Occlusion'
              },
              default: 'partial'
            }
          },
          debugLevel: {
            key: 'debugLevel',
            config: {
              name: 'Debug Level',
              hint: 'Level of debug information to display',
              scope: 'client',
              config: false,
              type: Number,
              range: { min: 0, max: 3, step: 1 },
              default: 0
            }
          }
        };

        const result = registrar.register(overMyHeadSettings);

        expect(result.success).toBe(true);
        expect(result.counter).toBe(3);
        expect(result.successCounter).toBe(3);
        expect(result.message).toBe('Registered 3 out of 3 settings successfully.');

        // Verify all settings are registered correctly
        expect(mockGameSettings.get('test-module', 'enabled')).toBe(true);
        expect(mockGameSettings.get('test-module', 'occlusionMode')).toBe('partial');
        expect(mockGameSettings.get('test-module', 'debugLevel')).toBe(0);
      });

      it('should handle progressive settings registration', () => {
        // Register core settings first
        const coreSettings = [
          { key: 'enabled', config: { name: 'Enable Module', default: true } }
        ];

        const coreResult = registrar.register(coreSettings);
        expect(coreResult.success).toBe(true);
        expect(coreResult.successCounter).toBe(1);

        // Register additional settings
        const additionalSettings = [
          { key: 'advanced', config: { name: 'Advanced Mode', default: false } },
          { key: 'theme', config: { name: 'Theme', default: 'default' } }
        ];

        const additionalResult = registrar.register(additionalSettings);
        expect(additionalResult.success).toBe(true);
        expect(additionalResult.successCounter).toBe(2);

        // Verify all settings exist
        expect(mockGameSettings.get('test-module', 'enabled')).toBe(true);
        expect(mockGameSettings.get('test-module', 'advanced')).toBe(false);
        expect(mockGameSettings.get('test-module', 'theme')).toBe('default');
      });

      it('should handle large batch registration efficiently', () => {
        const largeBatch = [];
        for (let i = 0; i < 50; i++) {
          largeBatch.push({
            key: `setting${i}`,
            config: {
              name: `Setting ${i}`,
              default: `value${i}`
            }
          });
        }

        const result = registrar.register(largeBatch);

        expect(result.success).toBe(true);
        expect(result.counter).toBe(50);
        expect(result.successCounter).toBe(50);
        expect(result.errorMessages).toHaveLength(0);

        // Spot check a few settings
        expect(mockGameSettings.get('test-module', 'setting0')).toBe('value0');
        expect(mockGameSettings.get('test-module', 'setting25')).toBe('value25');
        expect(mockGameSettings.get('test-module', 'setting49')).toBe('value49');
      });
    });
  });

  describe('Integration Tests', () => {
    beforeEach(() => {
      registrar = new SettingsRegistrar(mockConfig, mockContext, mockUtils);
    });

    it('should integrate with Handler base class', () => {
      expect(registrar.config).toBe(mockConfig);
      expect(registrar.context).toBe(mockContext);
      expect(registrar.utils).toBe(mockUtils);
    });

    it('should handle complete settings lifecycle', () => {
      // Initial registration
      const settings = [
        { key: 'lifecycleSetting', config: { name: 'Lifecycle Setting', default: 'initial' } }
      ];

      const registerResult = registrar.register(settings);
      expect(registerResult.success).toBe(true);
      expect(mockGameSettings.get('test-module', 'lifecycleSetting')).toBe('initial');

      // Re-registration should work (overwrite)
      const updatedSettings = [
        { key: 'lifecycleSetting', config: { name: 'Updated Lifecycle Setting', default: 'updated' } }
      ];

      const updateResult = registrar.register(updatedSettings);
      expect(updateResult.success).toBe(true);
      expect(mockGameSettings.get('test-module', 'lifecycleSetting')).toBe('updated');
    });

    it('should work with various input formats', () => {
      // Array format
      const arrayResult = registrar.register([
        { key: 'arraySetting', config: { default: 'array' } }
      ]);
      expect(arrayResult.success).toBe(true);

      // Object format
      const objectResult = registrar.register({
        objectSetting: { key: 'objectSetting', config: { default: 'object' } }
      });
      expect(objectResult.success).toBe(true);

      expect(mockGameSettings.get('test-module', 'arraySetting')).toBe('array');
      expect(mockGameSettings.get('test-module', 'objectSetting')).toBe('object');
    });
  });

  describe('Inheritance Tests', () => {
    it('should inherit from Handler correctly', () => {
      registrar = new SettingsRegistrar(mockConfig, mockContext, mockUtils);

      // Check that the constructor was called with proper parameters
      expect(registrar.config).toBe(mockConfig);
      expect(registrar.context).toBe(mockContext);
      expect(registrar.utils).toBe(mockUtils);
    });

    it('should use inherited properties', () => {
      registrar = new SettingsRegistrar(mockConfig, mockContext, mockUtils);

      expect(registrar.config).toBe(mockConfig);
      expect(registrar.context).toBe(mockContext);
      expect(registrar.utils).toBe(mockUtils);
    });

    it('should extend Handler functionality', () => {
      registrar = new SettingsRegistrar(mockConfig, mockContext, mockUtils);

      // Should have Handler properties
      expect(registrar.config).toBeDefined();
      expect(registrar.context).toBeDefined();
      expect(registrar.utils).toBeDefined();

      // Should have SettingsRegistrar-specific functionality
      expect(registrar.namespace).toBeDefined();
      expect(typeof registrar.registerSetting).toBe('function');
      expect(typeof registrar.register).toBe('function');
    });
  });

  describe('Flag conditional registration', () => {
    beforeEach(() => {
      registrar = new SettingsRegistrar(mockConfig, mockContext, mockUtils);
      FlagEvaluator.shouldShow = vi.fn();
    });

    afterEach(() => {
      vi.clearAllMocks();
    });

    it('should register settings when flags allow showing', () => {
      FlagEvaluator.shouldShow.mockReturnValue(true);

      const setting = {
        key: 'testSetting',
        showOnlyIfFlag: 'manifest.debugMode',
        dontShowIfFlag: null,
        config: { name: 'Test', default: 'test' }
      };

      const result = registrar.registerSetting(setting);

      expect(FlagEvaluator.shouldShow).toHaveBeenCalledWith(
        'manifest.debugMode',
        null,
        mockConfig,
        undefined
      );
      expect(result.success).toBe(true);
      expect(result.message).toContain('registered successfully');
    });

    it('should not register settings when flags prevent showing', () => {
      FlagEvaluator.shouldShow.mockReturnValue(false);

      const setting = {
        key: 'hiddenSetting',
        showOnlyIfFlag: 'manifest.dev',
        dontShowIfFlag: null,
        config: { name: 'Hidden', default: 'hidden' }
      };

      const result = registrar.registerSetting(setting);

      expect(FlagEvaluator.shouldShow).toHaveBeenCalledWith(
        'manifest.dev',
        null,
        mockConfig,
        undefined
      );
      expect(result.success).toBe(false);
      expect(result.message).toContain('not registered due to flag conditions');
    });

    it('should handle complex flag conditions', () => {
      FlagEvaluator.shouldShow.mockReturnValue(true);

      const setting = {
        key: 'complexSetting',
        showOnlyIfFlag: { or: ['manifest.debugMode', 'manifest.dev'] },
        dontShowIfFlag: { and: ['someFlag', 'anotherFlag'] },
        config: { name: 'Complex', default: 'complex' }
      };

      const result = registrar.registerSetting(setting);

      expect(FlagEvaluator.shouldShow).toHaveBeenCalledWith(
        { or: ['manifest.debugMode', 'manifest.dev'] },
        { and: ['someFlag', 'anotherFlag'] },
        mockConfig,
        undefined
      );
      expect(result.success).toBe(true);
    });

    it('should register settings without flags normally', () => {
      FlagEvaluator.shouldShow.mockReturnValue(true);

      const setting = {
        key: 'normalSetting',
        showOnlyIfFlag: null,
        dontShowIfFlag: null,
        config: { name: 'Normal', default: 'normal' }
      };

      const result = registrar.registerSetting(setting);

      expect(FlagEvaluator.shouldShow).toHaveBeenCalledWith(
        null,
        null,
        mockConfig,
        undefined
      );
      expect(result.success).toBe(true);
    });

    it('should handle mixed settings with different flag results in batch registration', () => {
      FlagEvaluator.shouldShow
        .mockReturnValueOnce(true)  // First setting should register
        .mockReturnValueOnce(false) // Second setting should not register
        .mockReturnValueOnce(true); // Third setting should register

      const settings = [
        {
          key: 'visibleSetting',
          showOnlyIfFlag: 'manifest.debugMode',
          config: { name: 'Visible', default: 'visible' }
        },
        {
          key: 'hiddenSetting',
          showOnlyIfFlag: 'manifest.dev',
          config: { name: 'Hidden', default: 'hidden' }
        },
        {
          key: 'anotherVisibleSetting',
          showOnlyIfFlag: null,
          config: { name: 'Another Visible', default: 'anotherVisible' }
        }
      ];

      const result = registrar.register(settings);

      expect(result.counter).toBe(3);
      expect(result.successCounter).toBe(2);
      expect(result.errorMessages).toHaveLength(1);
      expect(result.errorMessages[0]).toContain('not registered due to flag conditions');
      
      // Verify only the allowed settings were registered
      expect(mockGameSettings.get('test-module', 'visibleSetting')).toBe('visible');
      expect(mockGameSettings.get('test-module', 'anotherVisibleSetting')).toBe('anotherVisible');
      expect(mockGameSettings.get('test-module', 'hiddenSetting')).toBeUndefined();
    });

    it('should handle flag evaluation with real context structure', () => {
      const contextWithManifest = {
        manifest: { 
          debugMode: true, 
          dev: false, 
          id: 'test-module' 
        }
      };
      
      const registrarWithContext = new SettingsRegistrar(contextWithManifest, mockContext, mockUtils);
      FlagEvaluator.shouldShow.mockReturnValue(true);

      const setting = {
        key: 'debugSetting',
        showOnlyIfFlag: { or: ['manifest.debugMode', 'manifest.dev'] },
        dontShowIfFlag: null,
        config: { name: 'Debug Setting', default: false }
      };

      const result = registrarWithContext.registerSetting(setting);

      expect(FlagEvaluator.shouldShow).toHaveBeenCalledWith(
        { or: ['manifest.debugMode', 'manifest.dev'] },
        null,
        contextWithManifest,
        undefined
      );
      expect(result.success).toBe(true);
    });
  });

  describe('Enhanced Failure Reporting', () => {
    beforeEach(() => {
      registrar = new SettingsRegistrar(mockConfig, mockContext, mockUtils);
      FlagEvaluator.shouldShow = vi.fn();
    });

    afterEach(() => {
      vi.clearAllMocks();
    });

    it('should differentiate between planned exclusions and unplanned failures', () => {
      // Set up mixed scenario: one setting hidden by flags, one with validation error
      FlagEvaluator.shouldShow = vi.fn()
        .mockReturnValueOnce(false) // first setting hidden by flags (planned)
        .mockReturnValueOnce(true); // second setting passes flags but fails validation (unplanned)

      const settings = [
        {
          key: 'hiddenSetting',
          showOnlyIfFlag: 'manifest.dev',
          config: { name: 'Hidden Setting', default: false }
        },
        {
          key: 'invalidSetting',
          // missing config causes validation failure
        }
      ];

      const result = registrar.register(settings);

      expect(result.success).toBe(false);
      expect(result.processed).toBe(2);
      expect(result.successful).toBe(0);
      expect(result.failed).toEqual(['hiddenSetting', 'invalidSetting']);
      expect(result.plannedExcluded).toEqual(['hiddenSetting']);
      expect(result.unplannedFailed).toEqual(['invalidSetting']);
      expect(result.registered).toEqual([]);
    });

    it('should handle planned-only exclusions', () => {
      FlagEvaluator.shouldShow = vi.fn().mockReturnValue(false);

      const settings = [
        {
          key: 'hiddenSetting1',
          showOnlyIfFlag: 'manifest.dev',
          config: { name: 'Hidden Setting 1', default: false }
        },
        {
          key: 'hiddenSetting2',
          dontShowIfFlag: 'manifest.production',
          config: { name: 'Hidden Setting 2', default: true }
        }
      ];

      const result = registrar.register(settings);

      expect(result.success).toBe(false);
      expect(result.processed).toBe(2);
      expect(result.successful).toBe(0);
      expect(result.failed).toEqual(['hiddenSetting1', 'hiddenSetting2']);
      expect(result.plannedExcluded).toEqual(['hiddenSetting1', 'hiddenSetting2']);
      expect(result.unplannedFailed).toEqual([]);
      expect(result.registered).toEqual([]);
    });

    it('should handle all-success cases', () => {
      FlagEvaluator.shouldShow = vi.fn().mockReturnValue(true);

      const settings = [
        {
          key: 'setting1',
          config: { name: 'Setting 1', default: 'value1' }
        },
        {
          key: 'setting2',
          config: { name: 'Setting 2', default: 'value2' }
        }
      ];

      const result = registrar.register(settings);

      expect(result.success).toBe(true);
      expect(result.processed).toBe(2);
      expect(result.successful).toBe(2);
      expect(result.failed).toEqual([]);
      expect(result.plannedExcluded).toEqual([]);
      expect(result.unplannedFailed).toEqual([]);
      expect(result.registered).toEqual(['setting1', 'setting2']);
    });

    it('should handle unplanned-only failures', () => {
      FlagEvaluator.shouldShow = vi.fn().mockReturnValue(true);

      const settings = [
        {
          key: 'invalidSetting1'
          // missing config
        },
        {
          // missing key
          config: { name: 'Invalid Setting 2', default: 'value' }
        }
      ];

      const result = registrar.register(settings);

      expect(result.success).toBe(false);
      expect(result.processed).toBe(2);
      expect(result.successful).toBe(0);
      expect(result.failed).toEqual(['invalidSetting1', 'Unknown Setting']);
      expect(result.plannedExcluded).toEqual([]);
      expect(result.unplannedFailed).toEqual(['invalidSetting1', 'Unknown Setting']);
      expect(result.registered).toEqual([]);
    });

    it('should handle mixed scenarios with both success and failures', () => {
      FlagEvaluator.shouldShow = vi.fn()
        .mockReturnValueOnce(true)  // setting1: success
        .mockReturnValueOnce(false) // setting2: planned exclusion
        .mockReturnValueOnce(true); // setting3: unplanned failure

      const settings = [
        {
          key: 'setting1',
          config: { name: 'Setting 1', default: 'value1' }
        },
        {
          key: 'setting2',
          showOnlyIfFlag: 'manifest.dev',
          config: { name: 'Setting 2', default: 'value2' }
        },
        {
          key: 'setting3'
          // missing config causes unplanned failure
        }
      ];

      const result = registrar.register(settings);

      expect(result.success).toBe(true); // Has at least one success
      expect(result.processed).toBe(3);
      expect(result.successful).toBe(1);
      expect(result.failed).toEqual(['setting2', 'setting3']);
      expect(result.plannedExcluded).toEqual(['setting2']);
      expect(result.unplannedFailed).toEqual(['setting3']);
      expect(result.registered).toEqual(['setting1']);
    });
  });
});<|MERGE_RESOLUTION|>--- conflicted
+++ resolved
@@ -6,26 +6,6 @@
 
 import { describe, it, expect, vi, beforeEach, afterEach, beforeAll, afterAll } from 'vitest';
 
-<<<<<<< HEAD
-// Mock dependencies that use problematic aliases
-vi.mock('@/baseClasses/handler', () => ({
-  default: class MockHandler {
-    constructor(config, utils, context) {
-      this.config = config;
-      this.utils = utils;
-      this.context = context;
-    }
-  }
-}));
-
-// Vitest Mocks
-vi.mock('./flagEvaluator.mjs');
-
-import SettingsRegistrar from './settingsRegistrar.mjs';
-import MockSettings from '../../../tests/mocks/MockSettings.mjs';
-import FlagEvaluator from './flagEvaluator.mjs';
-
-=======
 // Mock modules with problematic imports first
 vi.mock('@/baseClasses/handler', () => ({
   default: class MockHandler {
@@ -47,7 +27,6 @@
 import MockSettings from '../../../tests/mocks/MockSettings.mjs';
 import FlagEvaluator from './flagEvaluator.mjs';
 
->>>>>>> 61333581
 describe('SettingsRegistrar', () => {
   let registrar;
   let mockConfig;
@@ -950,7 +929,7 @@
       expect(result.successCounter).toBe(2);
       expect(result.errorMessages).toHaveLength(1);
       expect(result.errorMessages[0]).toContain('not registered due to flag conditions');
-      
+
       // Verify only the allowed settings were registered
       expect(mockGameSettings.get('test-module', 'visibleSetting')).toBe('visible');
       expect(mockGameSettings.get('test-module', 'anotherVisibleSetting')).toBe('anotherVisible');
@@ -959,13 +938,13 @@
 
     it('should handle flag evaluation with real context structure', () => {
       const contextWithManifest = {
-        manifest: { 
-          debugMode: true, 
-          dev: false, 
-          id: 'test-module' 
+        manifest: {
+          debugMode: true,
+          dev: false,
+          id: 'test-module'
         }
       };
-      
+
       const registrarWithContext = new SettingsRegistrar(contextWithManifest, mockContext, mockUtils);
       FlagEvaluator.shouldShow.mockReturnValue(true);
 
